package app

import (
	"fmt"
<<<<<<< HEAD
	"log"
	"time"
=======
	"log/slog"
>>>>>>> d2d4db52

	"gorm.io/gorm"
	"weatherapi.app/api"
	"weatherapi.app/config"
	"weatherapi.app/database"
	"weatherapi.app/providers"
	"weatherapi.app/repository"
	"weatherapi.app/scheduler"
	"weatherapi.app/service"
)

// Application represents the main application with all its dependencies
type Application struct {
	config    *config.Config
	db        *gorm.DB
	server    *api.Server
	scheduler *scheduler.Scheduler
}

// NewApplication creates and initializes a new application instance
func NewApplication() (*Application, error) {
	app := &Application{}

	if err := app.loadConfiguration(); err != nil {
		return nil, err
	}

	if err := app.initializeDatabase(); err != nil {
		return nil, err
	}

	if err := app.initializeServices(); err != nil {
		return nil, err
	}

	return app, nil
}

func (app *Application) loadConfiguration() error {
	slog.Info("Loading configuration...")

	cfg, err := config.LoadConfig()
	if err != nil {
		slog.Error("Failed to load configuration", "error", err)
		return fmt.Errorf("load application configuration: %w", err)
	}

	app.config = cfg
	slog.Info("Configuration loaded successfully")
	return nil
}

func (app *Application) initializeDatabase() error {
	slog.Info("Initializing database...")

	db, err := database.InitDB(app.config.Database)
	if err != nil {
		slog.Error("Failed to initialize database", "error", err)
		return fmt.Errorf("initialize database connection: %w", err)
	}

	if err := database.RunMigrations(db); err != nil {
		slog.Error("Failed to run database migrations", "error", err)
		return fmt.Errorf("run database migrations: %w", err)
	}

	app.db = db
	slog.Info("Database initialized successfully")
	return nil
}

func (app *Application) initializeServices() error {
	slog.Info("Initializing services...")

	// Create provider manager with all patterns
	providerManager, err := app.createProviderManager()
	if err != nil {
		return fmt.Errorf("failed to create provider manager: %w", err)
	}

	// Create email provider
	emailProvider := providers.NewSMTPEmailProvider(&app.config.Email)

	// Create services
	weatherService := service.NewWeatherService(providerManager)
	emailService := service.NewEmailService(emailProvider)

	// Create repositories
	subscriptionRepo := repository.NewSubscriptionRepository(app.db)
	tokenRepo := repository.NewTokenRepository(app.db)

	// Create subscription service
	subscriptionService := service.NewSubscriptionService(
		app.db,
		subscriptionRepo,
		tokenRepo,
		emailService,
		weatherService,
		app.config,
	)

	// Create server and scheduler
	app.server = api.NewServer(app.db, app.config, weatherService, subscriptionService)
	app.scheduler = scheduler.NewScheduler(app.db, app.config, subscriptionService)

	slog.Info("Services initialized successfully")
	return nil
}

// createProviderManager creates and configures the weather provider manager
// Follows Factory Method pattern: creates complex configured object
func (app *Application) createProviderManager() (*providers.ProviderManager, error) {
	log.Println("[INFO] Creating weather provider manager...")

	// Convert config to provider configuration
	providerConfig := &providers.ProviderConfiguration{
		WeatherAPIKey:     app.config.Weather.APIKey,
		WeatherAPIBaseURL: app.config.Weather.BaseURL,
		OpenWeatherMapKey: app.config.Weather.OpenWeatherMapKey,
		AccuWeatherKey:    app.config.Weather.AccuWeatherKey,
		CacheTTL:          time.Duration(app.config.Weather.CacheTTLMinutes) * time.Minute,
		LogFilePath:       app.config.Weather.LogFilePath,
		EnableCache:       app.config.Weather.EnableCache,
		EnableLogging:     app.config.Weather.EnableLogging,
		ProviderOrder:     app.config.Weather.ProviderOrder,
	}

	// Create provider manager
	providerManager, err := providers.NewProviderManager(providerConfig)
	if err != nil {
		return nil, err
	}

	log.Printf("[INFO] Provider manager created with configuration: %+v\n", providerManager.GetProviderInfo())
	return providerManager, nil
}

// Start starts the application
func (app *Application) Start() error {
	slog.Info("Starting application...")

	slog.Info("Starting scheduler...")
	go app.scheduler.Start()

	slog.Info("Starting HTTP server", "port", app.config.Server.Port)
	return app.server.Start()
}

// Shutdown gracefully shuts down the application
func (app *Application) Shutdown() error {
	slog.Info("Shutting down application...")

	if app.db != nil {
		if err := database.CloseDB(app.db); err != nil {
			slog.Warn("Error closing database", "error", err)
		}
	}

	slog.Info("Application shutdown complete")
	return nil
}

// Config returns the application configuration
func (app *Application) Config() *config.Config {
	return app.config
}<|MERGE_RESOLUTION|>--- conflicted
+++ resolved
@@ -2,12 +2,8 @@
 
 import (
 	"fmt"
-<<<<<<< HEAD
-	"log"
+	"log/slog"
 	"time"
-=======
-	"log/slog"
->>>>>>> d2d4db52
 
 	"gorm.io/gorm"
 	"weatherapi.app/api"
@@ -120,7 +116,7 @@
 // createProviderManager creates and configures the weather provider manager
 // Follows Factory Method pattern: creates complex configured object
 func (app *Application) createProviderManager() (*providers.ProviderManager, error) {
-	log.Println("[INFO] Creating weather provider manager...")
+	slog.Debug("Creating weather provider manager...")
 
 	// Convert config to provider configuration
 	providerConfig := &providers.ProviderConfiguration{
@@ -141,7 +137,7 @@
 		return nil, err
 	}
 
-	log.Printf("[INFO] Provider manager created with configuration: %+v\n", providerManager.GetProviderInfo())
+	slog.Debug("Provider manager created", "config", providerManager.GetProviderInfo())
 	return providerManager, nil
 }
 
