package config

import (
	"errors"
	"os"
	"testing"

	"github.com/stretchr/testify/assert"
<<<<<<< HEAD
	apperrors "weatherapi.app/errors"
)

func TestEmailConfig_Validate(t *testing.T) {
	tests := []struct {
		name        string
		config      EmailConfig
		expectError bool
		errorMsg    string
	}{
		{
			name: "Valid config with credentials",
			config: EmailConfig{
				SMTPHost:     "smtp.gmail.com",
				SMTPPort:     587,
				SMTPUsername: "user@gmail.com",
				SMTPPassword: "password",
				FromName:     "Test App",
				FromAddress:  "test@example.com",
=======
	"github.com/stretchr/testify/require"
	weathererr "weatherapi.app/errors"
)

func TestLoadConfig(t *testing.T) {
	// Test case 1: Required fields - should return error when missing
	t.Run("RequiredFieldsMissing", func(t *testing.T) {
		os.Clearenv()

		config, err := LoadConfig()

		assert.Error(t, err)
		assert.Nil(t, config)

		var appErr *weathererr.AppError
		assert.True(t, errors.As(err, &appErr))
		assert.Equal(t, weathererr.ConfigurationError, appErr.Type)
	})

	// Test case 2: Default values with required fields set
	t.Run("DefaultValues", func(t *testing.T) {
		os.Clearenv()

		require.NoError(t, os.Setenv("WEATHER_API_KEY", "test-api-key"))
		require.NoError(t, os.Setenv("EMAIL_SMTP_USERNAME", "test-username"))
		require.NoError(t, os.Setenv("EMAIL_SMTP_PASSWORD", "test-password"))

		config, err := LoadConfig()

		assert.NoError(t, err)
		assert.NotNil(t, config)
		assert.Equal(t, 8080, config.Server.Port)
		assert.Equal(t, "localhost", config.Database.Host)
		assert.Equal(t, 5432, config.Database.Port)
		assert.Equal(t, "postgres", config.Database.User)
		assert.Equal(t, "weatherapi", config.Database.Name)
		assert.Equal(t, "disable", config.Database.SSLMode)
		assert.Equal(t, "https://api.weatherapi.com/v1", config.Weather.BaseURL)
		assert.Equal(t, "smtp.gmail.com", config.Email.SMTPHost)
		assert.Equal(t, 587, config.Email.SMTPPort)
		assert.Equal(t, "Weather API", config.Email.FromName)
		assert.Equal(t, "no-reply@weatherapi.app", config.Email.FromAddress)
		assert.Equal(t, 60, config.Scheduler.HourlyInterval)
		assert.Equal(t, 1440, config.Scheduler.DailyInterval)
		assert.Equal(t, "http://localhost:8080", config.AppBaseURL)
	})

	// Test case 3: Custom values
	t.Run("CustomValues", func(t *testing.T) {
		os.Clearenv()

		require.NoError(t, os.Setenv("SERVER_PORT", "9090"))
		require.NoError(t, os.Setenv("DB_HOST", "test-db-host"))
		require.NoError(t, os.Setenv("DB_PORT", "5433"))
		require.NoError(t, os.Setenv("DB_USER", "test-user"))
		require.NoError(t, os.Setenv("DB_PASSWORD", "test-db-password"))
		require.NoError(t, os.Setenv("DB_NAME", "test-db"))
		require.NoError(t, os.Setenv("DB_SSL_MODE", "require"))
		require.NoError(t, os.Setenv("WEATHER_API_KEY", "custom-api-key"))
		require.NoError(t, os.Setenv("WEATHER_API_BASE_URL", "https://test-api.example.com"))
		require.NoError(t, os.Setenv("EMAIL_SMTP_HOST", "smtp.test.com"))
		require.NoError(t, os.Setenv("EMAIL_SMTP_PORT", "465"))
		require.NoError(t, os.Setenv("EMAIL_SMTP_USERNAME", "custom-username"))
		require.NoError(t, os.Setenv("EMAIL_SMTP_PASSWORD", "custom-password"))
		require.NoError(t, os.Setenv("EMAIL_FROM_NAME", "Custom Name"))
		require.NoError(t, os.Setenv("EMAIL_FROM_ADDRESS", "custom@example.com"))
		require.NoError(t, os.Setenv("HOURLY_INTERVAL", "30"))
		require.NoError(t, os.Setenv("DAILY_INTERVAL", "720"))
		require.NoError(t, os.Setenv("APP_URL", "https://custom.example.com"))

		config, err := LoadConfig()

		assert.NoError(t, err)
		assert.NotNil(t, config)
		assert.Equal(t, 9090, config.Server.Port)
		assert.Equal(t, "test-db-host", config.Database.Host)
		assert.Equal(t, 5433, config.Database.Port)
		assert.Equal(t, "test-user", config.Database.User)
		assert.Equal(t, "test-db-password", config.Database.Password)
		assert.Equal(t, "test-db", config.Database.Name)
		assert.Equal(t, "require", config.Database.SSLMode)
		assert.Equal(t, "custom-api-key", config.Weather.APIKey)
		assert.Equal(t, "https://test-api.example.com", config.Weather.BaseURL)
		assert.Equal(t, "smtp.test.com", config.Email.SMTPHost)
		assert.Equal(t, 465, config.Email.SMTPPort)
		assert.Equal(t, "custom-username", config.Email.SMTPUsername)
		assert.Equal(t, "custom-password", config.Email.SMTPPassword)
		assert.Equal(t, "Custom Name", config.Email.FromName)
		assert.Equal(t, "custom@example.com", config.Email.FromAddress)
		assert.Equal(t, 30, config.Scheduler.HourlyInterval)
		assert.Equal(t, 720, config.Scheduler.DailyInterval)
		assert.Equal(t, "https://custom.example.com", config.AppBaseURL)
	})

	// Test case 4: DSN generation
	t.Run("GetDSN", func(t *testing.T) {
		dbConfig := DatabaseConfig{
			Host:     "test-host",
			Port:     5432,
			User:     "test-user",
			Password: "test-password",
			Name:     "test-db",
			SSLMode:  "prefer",
		}

		expectedDSN := "host=test-host port=5432 user=test-user password=test-password dbname=test-db sslmode=prefer"
		assert.Equal(t, expectedDSN, dbConfig.GetDSN())
	})
}

func TestConfigValidation(t *testing.T) {
	t.Run("ServerConfig", func(t *testing.T) {
		tests := []struct {
			name      string
			port      int
			wantErr   bool
			errorType weathererr.ErrorType
			errorMsg  string
		}{
			{
				name:    "ValidPort",
				port:    8080,
				wantErr: false,
			},
			{
				name:      "InvalidPortZero",
				port:      0,
				wantErr:   true,
				errorType: weathererr.ConfigurationError,
				errorMsg:  "SERVER_PORT must be between 1 and 65535",
			},
			{
				name:      "InvalidPortNegative",
				port:      -1,
				wantErr:   true,
				errorType: weathererr.ConfigurationError,
				errorMsg:  "SERVER_PORT must be between 1 and 65535",
			},
			{
				name:      "InvalidPortTooHigh",
				port:      65536,
				wantErr:   true,
				errorType: weathererr.ConfigurationError,
				errorMsg:  "SERVER_PORT must be between 1 and 65535",
			},
		}

		for _, tt := range tests {
			t.Run(tt.name, func(t *testing.T) {
				config := &ServerConfig{Port: tt.port}
				err := config.Validate()

				if tt.wantErr {
					assert.Error(t, err)
					var appErr *weathererr.AppError
					assert.True(t, errors.As(err, &appErr))
					assert.Equal(t, tt.errorType, appErr.Type)
					assert.Contains(t, appErr.Message, tt.errorMsg)
				} else {
					assert.NoError(t, err)
				}
			})
		}
	})

	t.Run("DatabaseConfig", func(t *testing.T) {
		tests := []struct {
			name      string
			config    DatabaseConfig
			wantErr   bool
			errorType weathererr.ErrorType
			errorMsg  string
		}{
			{
				name: "ValidConfig",
				config: DatabaseConfig{
					Host:    "localhost",
					Port:    5432,
					User:    "user",
					Name:    "db",
					SSLMode: "disable",
				},
				wantErr: false,
			},
			{
				name: "EmptyHost",
				config: DatabaseConfig{
					Host:    "",
					Port:    5432,
					User:    "user",
					Name:    "db",
					SSLMode: "disable",
				},
				wantErr:   true,
				errorType: weathererr.ConfigurationError,
				errorMsg:  "DB_HOST cannot be empty",
			},
			{
				name: "InvalidSSLMode",
				config: DatabaseConfig{
					Host:    "localhost",
					Port:    5432,
					User:    "user",
					Name:    "db",
					SSLMode: "invalid",
				},
				wantErr:   true,
				errorType: weathererr.ConfigurationError,
				errorMsg:  "DB_SSL_MODE must be one of",
			},
		}

		for _, tt := range tests {
			t.Run(tt.name, func(t *testing.T) {
				err := tt.config.Validate()

				if tt.wantErr {
					assert.Error(t, err)
					var appErr *weathererr.AppError
					assert.True(t, errors.As(err, &appErr))
					assert.Equal(t, tt.errorType, appErr.Type)
					assert.Contains(t, appErr.Message, tt.errorMsg)
				} else {
					assert.NoError(t, err)
				}
			})
		}
	})

	t.Run("WeatherConfig", func(t *testing.T) {
		tests := []struct {
			name      string
			config    WeatherConfig
			wantErr   bool
			errorType weathererr.ErrorType
			errorMsg  string
		}{
			{
				name: "ValidConfig",
				config: WeatherConfig{
					APIKey:  "test-key",
					BaseURL: "https://api.example.com",
				},
				wantErr: false,
			},
			{
				name: "EmptyAPIKey",
				config: WeatherConfig{
					APIKey:  "",
					BaseURL: "https://api.example.com",
				},
				wantErr:   true,
				errorType: weathererr.ConfigurationError,
				errorMsg:  "WEATHER_API_KEY is required",
			},
			{
				name: "InvalidBaseURL",
				config: WeatherConfig{
					APIKey:  "key",
					BaseURL: "invalid-url",
				},
				wantErr:   true,
				errorType: weathererr.ConfigurationError,
				errorMsg:  "WEATHER_API_BASE_URL must start with http:// or https://",
			},
		}

		for _, tt := range tests {
			t.Run(tt.name, func(t *testing.T) {
				err := tt.config.Validate()

				if tt.wantErr {
					assert.Error(t, err)
					var appErr *weathererr.AppError
					assert.True(t, errors.As(err, &appErr))
					assert.Equal(t, tt.errorType, appErr.Type)
					assert.Contains(t, appErr.Message, tt.errorMsg)
				} else {
					assert.NoError(t, err)
				}
			})
		}
	})

	t.Run("EmailConfig", func(t *testing.T) {
		tests := []struct {
			name      string
			config    EmailConfig
			wantErr   bool
			errorType weathererr.ErrorType
			errorMsg  string
		}{
			{
				name: "ValidConfig",
				config: EmailConfig{
					SMTPHost:     "smtp.example.com",
					SMTPPort:     587,
					SMTPUsername: "user",
					SMTPPassword: "pass",
					FromName:     "Test",
					FromAddress:  "test@example.com",
				},
				wantErr: false,
			},
			{
				name: "InvalidEmailAddress",
				config: EmailConfig{
					SMTPHost:     "smtp.example.com",
					SMTPPort:     587,
					SMTPUsername: "user",
					SMTPPassword: "pass",
					FromName:     "Test",
					FromAddress:  "invalid-email",
				},
				wantErr:   true,
				errorType: weathererr.ConfigurationError,
				errorMsg:  "EMAIL_FROM_ADDRESS must be a valid email address",
			},
		}

		for _, tt := range tests {
			t.Run(tt.name, func(t *testing.T) {
				err := tt.config.Validate()

				if tt.wantErr {
					assert.Error(t, err)
					var appErr *weathererr.AppError
					assert.True(t, errors.As(err, &appErr))
					assert.Equal(t, tt.errorType, appErr.Type)
					assert.Contains(t, appErr.Message, tt.errorMsg)
				} else {
					assert.NoError(t, err)
				}
			})
		}
	})

	t.Run("SchedulerConfig", func(t *testing.T) {
		tests := []struct {
			name      string
			config    SchedulerConfig
			wantErr   bool
			errorType weathererr.ErrorType
			errorMsg  string
		}{
			{
				name: "ValidConfig",
				config: SchedulerConfig{
					HourlyInterval: 60,
					DailyInterval:  1440,
				},
				wantErr: false,
			},
			{
				name: "InvalidHourlyInterval",
				config: SchedulerConfig{
					HourlyInterval: 0,
					DailyInterval:  1440,
				},
				wantErr:   true,
				errorType: weathererr.ConfigurationError,
				errorMsg:  "HOURLY_INTERVAL must be at least 1 minute",
			},
		}

		for _, tt := range tests {
			t.Run(tt.name, func(t *testing.T) {
				err := tt.config.Validate()

				if tt.wantErr {
					assert.Error(t, err)
					var appErr *weathererr.AppError
					assert.True(t, errors.As(err, &appErr))
					assert.Equal(t, tt.errorType, appErr.Type)
					assert.Contains(t, appErr.Message, tt.errorMsg)
				} else {
					assert.NoError(t, err)
				}
			})
		}
	})

	t.Run("AppBaseURL", func(t *testing.T) {
		tests := []struct {
			name      string
			baseURL   string
			wantErr   bool
			errorType weathererr.ErrorType
			errorMsg  string
		}{
			{
				name:    "ValidHTTPURL",
				baseURL: "http://localhost:8080",
				wantErr: false,
			},
			{
				name:    "ValidHTTPSURL",
				baseURL: "https://example.com",
				wantErr: false,
			},
			{
				name:      "InvalidURL",
				baseURL:   "invalid-url",
				wantErr:   true,
				errorType: weathererr.ConfigurationError,
				errorMsg:  "APP_URL must start with http:// or https://",
			},
		}

		for _, tt := range tests {
			t.Run(tt.name, func(t *testing.T) {
				config := &Config{AppBaseURL: tt.baseURL}
				err := config.validateAppBaseURL()

				if tt.wantErr {
					assert.Error(t, err)
					var appErr *weathererr.AppError
					assert.True(t, errors.As(err, &appErr))
					assert.Equal(t, tt.errorType, appErr.Type)
					assert.Contains(t, appErr.Message, tt.errorMsg)
				} else {
					assert.NoError(t, err)
				}
			})
		}
	})

	t.Run("CompleteConfigValidation", func(t *testing.T) {
		config := &Config{
			Server: ServerConfig{Port: 8080},
			Database: DatabaseConfig{
				Host:     "localhost",
				Port:     5432,
				User:     "user",
				Password: "pass",
				Name:     "db",
				SSLMode:  "disable",
>>>>>>> a4157a60
			},
			expectError: false,
		},
		{
			name: "Valid config without credentials (MailHog)",
			config: EmailConfig{
				SMTPHost:     "mailhog",
				SMTPPort:     1025,
				SMTPUsername: "",
				SMTPPassword: "",
				FromName:     "Test App",
				FromAddress:  "test@example.com",
			},
			expectError: false,
		},
		{
			name: "Invalid - only username provided",
			config: EmailConfig{
				SMTPHost:     "smtp.gmail.com",
				SMTPPort:     587,
				SMTPUsername: "user@gmail.com",
				SMTPPassword: "",
				FromName:     "Test App",
				FromAddress:  "test@example.com",
			},
			expectError: true,
			errorMsg:    "EMAIL_SMTP_USERNAME and EMAIL_SMTP_PASSWORD must both be provided or both be empty",
		},
		{
			name: "Invalid - only password provided",
			config: EmailConfig{
				SMTPHost:     "smtp.gmail.com",
				SMTPPort:     587,
				SMTPUsername: "",
				SMTPPassword: "password",
				FromName:     "Test App",
				FromAddress:  "test@example.com",
			},
			expectError: true,
			errorMsg:    "EMAIL_SMTP_USERNAME and EMAIL_SMTP_PASSWORD must both be provided or both be empty",
		},
		{
			name: "Invalid - empty host",
			config: EmailConfig{
				SMTPHost:     "",
				SMTPPort:     587,
				SMTPUsername: "",
				SMTPPassword: "",
				FromName:     "Test App",
				FromAddress:  "test@example.com",
			},
			expectError: true,
			errorMsg:    "EMAIL_SMTP_HOST cannot be empty",
		},
		{
			name: "Invalid - invalid from address",
			config: EmailConfig{
				SMTPHost:     "mailhog",
				SMTPPort:     1025,
				SMTPUsername: "",
				SMTPPassword: "",
				FromName:     "Test App",
				FromAddress:  "invalid-email",
			},
			expectError: true,
			errorMsg:    "EMAIL_FROM_ADDRESS must be a valid email address",
		},
	}

	for _, tt := range tests {
		t.Run(tt.name, func(t *testing.T) {
			err := tt.config.Validate()

			if tt.expectError {
				assert.Error(t, err)
				var appErr *apperrors.AppError
				assert.True(t, errors.As(err, &appErr))
				assert.Equal(t, apperrors.ConfigurationError, appErr.Type)
				assert.Contains(t, appErr.Message, tt.errorMsg)
			} else {
				assert.NoError(t, err)
			}
		})
	}
}

func TestConfig_LoadWithMailHogCredentials(t *testing.T) {
	// Save original environment
	originalEnv := os.Environ()
	defer func() {
		os.Clearenv()
		for _, env := range originalEnv {
			if len(env) > 0 {
				parts := []string{"", ""}
				for i, part := range []rune(env) {
					if part == '=' {
						parts = []string{string([]rune(env)[:i]), string([]rune(env)[i+1:])}
						break
					}
				}
				if len(parts) == 2 && parts[0] != "" {
					_ = os.Setenv(parts[0], parts[1]) // Ignore error in cleanup
				}
			}
		}
	}()

	// Clear environment and set minimal required values for MailHog testing
	os.Clearenv()
	assert.NoError(t, os.Setenv("WEATHER_API_KEY", "test-api-key"))
	assert.NoError(t, os.Setenv("EMAIL_SMTP_HOST", "mailhog"))
	assert.NoError(t, os.Setenv("EMAIL_SMTP_PORT", "1025"))
	assert.NoError(t, os.Setenv("EMAIL_SMTP_USERNAME", ""))
	assert.NoError(t, os.Setenv("EMAIL_SMTP_PASSWORD", ""))
	assert.NoError(t, os.Setenv("EMAIL_FROM_ADDRESS", "test@example.com"))
	assert.NoError(t, os.Setenv("DB_HOST", "localhost"))
	assert.NoError(t, os.Setenv("DB_USER", "testuser"))
	assert.NoError(t, os.Setenv("DB_NAME", "testdb"))

	config, err := LoadConfig()
	assert.NoError(t, err)
	assert.NotNil(t, config)
	assert.Equal(t, "mailhog", config.Email.SMTPHost)
	assert.Equal(t, 1025, config.Email.SMTPPort)
	assert.Equal(t, "", config.Email.SMTPUsername)
	assert.Equal(t, "", config.Email.SMTPPassword)
}<|MERGE_RESOLUTION|>--- conflicted
+++ resolved
@@ -6,27 +6,6 @@
 	"testing"
 
 	"github.com/stretchr/testify/assert"
-<<<<<<< HEAD
-	apperrors "weatherapi.app/errors"
-)
-
-func TestEmailConfig_Validate(t *testing.T) {
-	tests := []struct {
-		name        string
-		config      EmailConfig
-		expectError bool
-		errorMsg    string
-	}{
-		{
-			name: "Valid config with credentials",
-			config: EmailConfig{
-				SMTPHost:     "smtp.gmail.com",
-				SMTPPort:     587,
-				SMTPUsername: "user@gmail.com",
-				SMTPPassword: "password",
-				FromName:     "Test App",
-				FromAddress:  "test@example.com",
-=======
 	"github.com/stretchr/testify/require"
 	weathererr "weatherapi.app/errors"
 )
@@ -464,7 +443,47 @@
 				Password: "pass",
 				Name:     "db",
 				SSLMode:  "disable",
->>>>>>> a4157a60
+			},
+			Weather: WeatherConfig{
+				APIKey:  "test-key",
+				BaseURL: "https://api.example.com",
+			},
+			Email: EmailConfig{
+				SMTPHost:     "smtp.example.com",
+				SMTPPort:     587,
+				SMTPUsername: "user",
+				SMTPPassword: "pass",
+				FromName:     "Test",
+				FromAddress:  "test@example.com",
+			},
+			Scheduler: SchedulerConfig{
+				HourlyInterval: 60,
+				DailyInterval:  1440,
+			},
+			AppBaseURL: "http://localhost:8080",
+		}
+
+		err := config.Validate()
+		assert.NoError(t, err)
+	})
+}
+
+func TestEmailConfig_Validate(t *testing.T) {
+	tests := []struct {
+		name        string
+		config      EmailConfig
+		expectError bool
+		errorMsg    string
+	}{
+		{
+			name: "Valid config with credentials",
+			config: EmailConfig{
+				SMTPHost:     "smtp.gmail.com",
+				SMTPPort:     587,
+				SMTPUsername: "user@gmail.com",
+				SMTPPassword: "password",
+				FromName:     "Test App",
+				FromAddress:  "test@example.com",
 			},
 			expectError: false,
 		},
@@ -540,9 +559,9 @@
 
 			if tt.expectError {
 				assert.Error(t, err)
-				var appErr *apperrors.AppError
+				var appErr *weathererr.AppError
 				assert.True(t, errors.As(err, &appErr))
-				assert.Equal(t, apperrors.ConfigurationError, appErr.Type)
+				assert.Equal(t, weathererr.ConfigurationError, appErr.Type)
 				assert.Contains(t, appErr.Message, tt.errorMsg)
 			} else {
 				assert.NoError(t, err)
@@ -557,17 +576,18 @@
 	defer func() {
 		os.Clearenv()
 		for _, env := range originalEnv {
-			if len(env) > 0 {
-				parts := []string{"", ""}
-				for i, part := range []rune(env) {
-					if part == '=' {
-						parts = []string{string([]rune(env)[:i]), string([]rune(env)[i+1:])}
-						break
-					}
+			if len(env) <= 0 {
+				continue
+			}
+			parts := []string{"", ""}
+			for i, part := range []rune(env) {
+				if part == '=' {
+					parts = []string{string([]rune(env)[:i]), string([]rune(env)[i+1:])}
+					break
 				}
-				if len(parts) == 2 && parts[0] != "" {
-					_ = os.Setenv(parts[0], parts[1]) // Ignore error in cleanup
-				}
+			}
+			if len(parts) == 2 && parts[0] != "" {
+				_ = os.Setenv(parts[0], parts[1])
 			}
 		}
 	}()
